--- conflicted
+++ resolved
@@ -583,12 +583,8 @@
 }
 
 export class DefaultSettingsEditorModel extends AbstractSettingsModel implements ISettingsEditorModel {
-<<<<<<< HEAD
-	private _model: IModel;
-=======
 
 	private _model: ITextModel;
->>>>>>> a17bdc15
 
 	private _onDidChangeGroups: Emitter<void> = this._register(new Emitter<void>());
 	readonly onDidChangeGroups: Event<void> = this._onDidChangeGroups.event;
@@ -659,15 +655,10 @@
 		const groupEndLine = this._model.getLineCount();
 		this._model.applyEdits([
 			{
-<<<<<<< HEAD
 				text: groupContent,
 				forceMoveMarkers: false,
 				range: new Range(startLine, 1, groupEndLine, 1),
 				identifier: { major: 1, minor: 0 }
-=======
-				text: mostRelevantContent,
-				range: new Range(mostRelevantLineOffset, 1, mostRelevantEndLine, 1)
->>>>>>> a17bdc15
 			}
 		]);
 
