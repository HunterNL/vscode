/*---------------------------------------------------------------------------------------------
 *  Copyright (c) Microsoft Corporation. All rights reserved.
 *  Licensed under the MIT License. See License.txt in the project root for license information.
 *--------------------------------------------------------------------------------------------*/

import { spawn, ChildProcess } from 'child_process';
import { TPromise } from 'vs/base/common/winjs.base';
import { assign } from 'vs/base/common/objects';
import { parseCLIProcessArgv, buildHelpMessage } from 'vs/platform/environment/node/argv';
import { ParsedArgs } from 'vs/platform/environment/common/environment';
import product from 'vs/platform/node/product';
import pkg from 'vs/platform/node/package';
import * as paths from 'path';
import * as os from 'os';
import * as fs from 'fs';
import { whenDeleted } from 'vs/base/node/pfs';
import { findFreePort } from 'vs/base/node/ports';

function shouldSpawnCliProcess(argv: ParsedArgs): boolean {
	return !!argv['install-source']
		|| !!argv['list-extensions']
		|| !!argv['install-extension']
		|| !!argv['uninstall-extension'];
}

interface IMainCli {
	main: (argv: ParsedArgs) => TPromise<void>;
}

export async function main(argv: string[]): TPromise<any> {
	let args: ParsedArgs;

	try {
		args = parseCLIProcessArgv(argv);
	} catch (err) {
		console.error(err.message);
		return TPromise.as(null);
	}

	// Help
	if (args.help) {
		console.log(buildHelpMessage(product.nameLong, product.applicationName, pkg.version));
	}

	// Version Info
	else if (args.version) {
		console.log(`${pkg.version}\n${product.commit}\n${process.arch}`);
<<<<<<< HEAD
	} else if (args['cpu-profile']) {
		const debugPort = args['cpu-profile'];
		// load and start profiler
		const profiler = await import('v8-inspect-profiler');
		const targetProcess = await profiler.startProfiling({ port: Number(debugPort) });

		// marker file
		const filenamePrefix = paths.join(os.homedir(), Math.random().toString(16).slice(-4));

		if (args.wait) {
			return new TPromise<void>(c => {
				process.on('SIGINT', async () => {
					let suffix = '';
					let profileTargetProcess = await targetProcess.stop();

					if (!process.env['VSCODE_DEV']) {
						profileTargetProcess = profiler.rewriteAbsolutePaths(profileTargetProcess, 'piiRemoved');
						suffix = '.txt';
					}

					await profiler.writeProfile(profileTargetProcess, `${filenamePrefix}-main.cpuprofile${suffix}`);
					console.log(`\nCPU Profile written to ${filenamePrefix}.cpuprofile${suffix}`);
					c(null);
					process.exit(0);
				});
			});
		}
		return;
	} else if (shouldSpawnCliProcess(args)) {
=======
	}

	// Extensions Management
	else if (shouldSpawnCliProcess(args)) {
>>>>>>> c628188d
		const mainCli = new TPromise<IMainCli>(c => require(['vs/code/node/cliProcessMain'], c));
		return mainCli.then(cli => cli.main(args));
	}

	// Just Code
	else {
		const env = assign({}, process.env, {
			// this will signal Code that it was spawned from this module
			'VSCODE_CLI': '1',
			'ELECTRON_NO_ATTACH_CONSOLE': '1'
		});

		delete env['ELECTRON_RUN_AS_NODE'];

		let processCallbacks: ((child: ChildProcess) => Thenable<any>)[] = [];

		const verbose = args.verbose || args.ps;

		if (verbose) {
			env['ELECTRON_ENABLE_LOGGING'] = '1';

			processCallbacks.push(child => {
				child.stdout.on('data', (data: Buffer) => console.log(data.toString('utf8').trim()));
				child.stderr.on('data', (data: Buffer) => console.log(data.toString('utf8').trim()));

				return new TPromise<void>(c => child.once('exit', () => c(null)));
			});
		}

		// If we are running with input from stdin, pipe that into a file and
		// open this file via arguments. Ignore this when we are passed with
		// paths to open.
		let isReadingFromStdin: boolean;
		try {
			isReadingFromStdin = args._.length === 0 && !process.stdin.isTTY; // Via https://twitter.com/MylesBorins/status/782009479382626304
		} catch (error) {
			// Windows workaround for https://github.com/nodejs/node/issues/11656
		}

		let stdinFilePath: string;
		if (isReadingFromStdin) {
			let stdinFileError: Error;
			stdinFilePath = paths.join(os.tmpdir(), `stdin-${Math.random().toString(36).replace(/[^a-z]+/g, '').substr(0, 6)}.txt`);
			try {

				// Pipe into tmp file
				process.stdin.setEncoding('utf8');
				process.stdin.pipe(fs.createWriteStream(stdinFilePath));

				// Make sure to open tmp file
				argv.push(stdinFilePath);

				// Enable --wait to get all data and ignore adding this to history
				argv.push('--wait');
				argv.push('--skip-add-to-recently-opened');
				args.wait = true;
			} catch (error) {
				stdinFileError = error;
			}

			if (verbose) {
				if (stdinFileError) {
					console.error(`Failed to create file to read via stdin: ${stdinFileError.toString()}`);
				} else {
					console.log(`Reading from stdin via: ${stdinFilePath}`);
				}
			}
		}

		// If we are started with --wait create a random temporary file
		// and pass it over to the starting instance. We can use this file
		// to wait for it to be deleted to monitor that the edited file
		// is closed and then exit the waiting process.
		let waitMarkerFilePath: string;
		if (args.wait) {
			let waitMarkerError: Error;
			const randomTmpFile = paths.join(os.tmpdir(), Math.random().toString(36).replace(/[^a-z]+/g, '').substr(0, 10));
			try {
				fs.writeFileSync(randomTmpFile, '');
				waitMarkerFilePath = randomTmpFile;
				argv.push('--waitMarkerFilePath', waitMarkerFilePath);
			} catch (error) {
				waitMarkerError = error;
			}

			if (verbose) {
				if (waitMarkerError) {
					console.error(`Failed to create marker file for --wait: ${waitMarkerError.toString()}`);
				} else {
					console.log(`Marker file for --wait created: ${waitMarkerFilePath}`);
				}
			}
		}

		// If we have been started with `--prof-startup` we need to find free ports to profile
		// the main process, the renderer, and the extension host. We also disable v8 cached data
		// to get better profile traces. Last, we listen on stdout for a signal that tells us to
		// stop profiling.
		if (args['prof-startup']) {
			const portMain = await findFreePort(9222, 10, 6000);
			const portRenderer = await findFreePort(portMain + 1, 10, 6000);
			const portExthost = await findFreePort(portRenderer + 1, 10, 6000);

			if (!portMain || !portRenderer || !portExthost) {
				console.error('Failed to find free ports for profiler to connect to do.');
				return;
			}

			const filenamePrefix = paths.join(os.homedir(), Math.random().toString(16).slice(-4));

			argv.push(`--inspect-brk=${portMain}`);
			argv.push(`--remote-debugging-port=${portRenderer}`);
			argv.push(`--inspect-brk-extensions=${portExthost}`);
			argv.push(`--prof-startup-prefix`, filenamePrefix);
			argv.push(`--no-cached-data`);

			fs.writeFileSync(filenamePrefix, argv.slice(-6).join('|'));

			processCallbacks.push(async child => {

				// load and start profiler
				const profiler = await import('v8-inspect-profiler');
				const main = await profiler.startProfiling({ port: portMain });
				const renderer = await profiler.startProfiling({ port: portRenderer, tries: 200 });
				const extHost = await profiler.startProfiling({ port: portExthost, tries: 300 });

				// wait for the renderer to delete the
				// marker file
				whenDeleted(filenamePrefix);

				let profileMain = await main.stop();
				let profileRenderer = await renderer.stop();
				let profileExtHost = await extHost.stop();
				let suffix = '';

				if (!process.env['VSCODE_DEV']) {
					// when running from a not-development-build we remove
					// absolute filenames because we don't want to reveal anything
					// about users. We also append the `.txt` suffix to make it
					// easier to attach these files to GH issues
					profileMain = profiler.rewriteAbsolutePaths(profileMain, 'piiRemoved');
					profileRenderer = profiler.rewriteAbsolutePaths(profileRenderer, 'piiRemoved');
					profileExtHost = profiler.rewriteAbsolutePaths(profileExtHost, 'piiRemoved');
					suffix = '.txt';
				}

				// finally stop profiling and save profiles to disk
				await profiler.writeProfile(profileMain, `${filenamePrefix}-main.cpuprofile${suffix}`);
				await profiler.writeProfile(profileRenderer, `${filenamePrefix}-renderer.cpuprofile${suffix}`);
				await profiler.writeProfile(profileExtHost, `${filenamePrefix}-exthost.cpuprofile${suffix}`);
			});
		}

		if (args['inspect-all']) {
			const portMain = await findFreePort(9222, 10, 6000);
			const portRenderer = await findFreePort(portMain + 1, 10, 6000);
			const portSearch = await findFreePort(portRenderer + 1, 10, 6000);

			if (!portMain || !portRenderer || !portSearch) {
				console.error('Failed to find free ports for profiler to connect to do.');
				return;
			}

			argv.push(`--inspect=${portMain}`);
			argv.push(`--remote-debugging-port=${portRenderer}`);
			argv.push(`--inspect-search=${portSearch}`);

			console.log(`Main process debug port: ${portMain}`);
			console.log(`Renderer process debug port: ${portRenderer}`);
			console.log(`Search process debug port: ${portSearch}`);

			// const processes = [
			// 	{
			// 		name: 'Main',
			// 		debugPort: portMain,
			// 	},
			// 	{
			// 		name: 'Renderer',
			// 		debugPort: portRenderer,
			// 	},
			// 	{
			// 		name: 'Search',
			// 		debugPort: portSearch,
			// 	},
			// ];

			processCallbacks.push(child => {
				return new TPromise<void>(c => child.once('exit', () => {
					c(null);
				}));
			});
		}

		const options = {
			detached: true,
			env
		};

<<<<<<< HEAD
		if (!args.verbose && !args['inspect-all']) {
=======
		if (!verbose) {
>>>>>>> c628188d
			options['stdio'] = 'ignore';
		}

		const child = spawn(process.execPath, argv.slice(2), options);

		if (args.wait && waitMarkerFilePath) {
			return new TPromise<void>(c => {

				// Complete when process exits
				child.once('exit', () => c(null));

				// Complete when wait marker file is deleted
				whenDeleted(waitMarkerFilePath).done(c, c);
			}).then(() => {

				// Make sure to delete the tmp stdin file if we have any
				if (stdinFilePath) {
					fs.unlinkSync(stdinFilePath);
				}
			});
		}

		return TPromise.join(processCallbacks.map(callback => callback(child)));
	}

	return TPromise.as(null);
}

function eventuallyExit(code: number): void {
	setTimeout(() => process.exit(code), 0);
}

main(process.argv)
	.then(() => eventuallyExit(0))
	.then(null, err => {
		console.error(err.stack ? err.stack : err);
		eventuallyExit(1);
	});<|MERGE_RESOLUTION|>--- conflicted
+++ resolved
@@ -45,7 +45,6 @@
 	// Version Info
 	else if (args.version) {
 		console.log(`${pkg.version}\n${product.commit}\n${process.arch}`);
-<<<<<<< HEAD
 	} else if (args['cpu-profile']) {
 		const debugPort = args['cpu-profile'];
 		// load and start profiler
@@ -74,13 +73,10 @@
 			});
 		}
 		return;
-	} else if (shouldSpawnCliProcess(args)) {
-=======
 	}
 
 	// Extensions Management
 	else if (shouldSpawnCliProcess(args)) {
->>>>>>> c628188d
 		const mainCli = new TPromise<IMainCli>(c => require(['vs/code/node/cliProcessMain'], c));
 		return mainCli.then(cli => cli.main(args));
 	}
@@ -279,11 +275,7 @@
 			env
 		};
 
-<<<<<<< HEAD
-		if (!args.verbose && !args['inspect-all']) {
-=======
-		if (!verbose) {
->>>>>>> c628188d
+		if (!verbose && !args['inspect-all']) {
 			options['stdio'] = 'ignore';
 		}
 
